--- conflicted
+++ resolved
@@ -93,22 +93,11 @@
 
         // This is a very simplistic example. A real implementation would need a much more
         // sophisticated algorithm, likely involving machine learning or more complex signal processing.
-<<<<<<< HEAD
         if (accelMagnitude > FULL_SWING_ACCEL_THRESHOLD) { // High acceleration -> Full swing
             markGolfShotEvent(GolfShotEvent.GolfShotSwingType.FULL)
         } else if (accelMagnitude > PARTIAL_SWING_ACCEL_THRESHOLD) { // Medium acceleration -> Partial swing
             markGolfShotEvent(GolfShotEvent.GolfShotSwingType.PARTIAL)
         } else if (gyroMagnitude > PUTT_GYRO_THRESHOLD && accelMagnitude < PUTT_ACCEL_MAX) { // High rotation, low acceleration -> Putt
-=======
-        if (accelMagnitude > 25) { // High acceleration -> Full swing
-            lastShotDetectionTime = currentTime
-            markGolfShotEvent(GolfShotEvent.GolfShotSwingType.FULL)
-        } else if (accelMagnitude > 15) { // Medium acceleration -> Partial swing
-            lastShotDetectionTime = currentTime
-            markGolfShotEvent(GolfShotEvent.GolfShotSwingType.PARTIAL)
-        } else if (gyroMagnitude > 4 && accelMagnitude < 10) { // High rotation, low acceleration -> Putt
-            lastShotDetectionTime = currentTime
->>>>>>> 0c462595
             markGolfShotEvent(GolfShotEvent.GolfShotSwingType.PUTT)
         } else {
             // Potentially UNKNOWN, but this could be very noisy.
